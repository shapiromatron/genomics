import os
from django.utils import timezone
import uuid
import random

from django.db import models
from django.conf import settings
from django.core.validators import MinValueValidator, MaxValueValidator
from django.core.urlresolvers import reverse
from django.contrib.postgres.fields import JSONField

from utils.models import ReadOnlyFileSystemStorage, get_random_filename

from .workflow.matrix import BedMatrix
from .workflow.matrixByMatrix import MatrixByMatrix


encode_store = ReadOnlyFileSystemStorage.create_store(settings.ENCODE_PATH)


class Dataset(models.Model):
    owner = models.ForeignKey(
        settings.AUTH_USER_MODEL,
        null=True,
        related_name='%(class)s',)
    borrowers = models.ManyToManyField(
        settings.AUTH_USER_MODEL,
        blank=True,
        related_name='%(class)s_borrowers',
    )
    name = models.CharField(
        max_length=128)
    description = models.TextField(
        blank=True)
    uuid = models.UUIDField(
        default=uuid.uuid4,
        editable=False)
    public = models.BooleanField(
        default=False)
    validated = models.BooleanField(
        default=False)
    created = models.DateTimeField(
        auto_now_add=True)
    last_updated = models.DateTimeField(
        auto_now=True)

    class Meta:
        abstract = True

    def __str__(self):
        return self.name


HG19 = 1
MM9 = 2
GENOME_ASSEMBLY_CHOICES = (
    (HG19, 'hg19'),
    (MM9,  'mm9'),
)


class GenomicDataset(Dataset):
    genome_assembly = models.PositiveSmallIntegerField(
        db_index=True,
        choices=GENOME_ASSEMBLY_CHOICES)

    @property
    def subclass(self):
        # this is inherited model; get subclass
        if hasattr(self, 'encodedataset'):
            return self.encodedataset
        else:
            return self.userdataset

    @property
    def is_stranded(self):
        return self.data_ambiguous.name == ''


class UserDataset(GenomicDataset):
    data_ambiguous = models.FileField(
        blank=True,
        max_length=256)
    data_plus = models.FileField(
        blank=True,
        max_length=256)
    data_minus = models.FileField(
        blank=True,
        max_length=256)
    url = models.URLField(
        max_length=256,
        null=True)
    expiration_date = models.DateTimeField(
        null=True)


class EncodeDataset(GenomicDataset):
    data_ambiguous = models.FileField(
        blank=True,
        max_length=256,
        storage=encode_store)
    data_plus = models.FileField(
        blank=True,
        max_length=256,
        storage=encode_store)
    data_minus = models.FileField(
        blank=True,
        max_length=256,
        storage=encode_store)
    data_type = models.CharField(
        max_length=16,
        db_index=True)
    cell_type = models.CharField(
        max_length=32,
        db_index=True)
    antibody = models.CharField(
        max_length=32,
        blank=True,
        db_index=True)
    rna_extract = models.CharField(
        max_length=32,
        blank=True,
        db_index=True)
    treatment = models.CharField(
        max_length=32,
        blank=True,
        db_index=True)
    phase = models.CharField(
        max_length=32,
        blank=True,
        db_index=True)
    localization = models.CharField(
        max_length=32,
        blank=True,
        db_index=True)
    extra_content = JSONField(default=dict)

    @classmethod
    def get_field_options(cls):
        dicts = {}
        fields = [
            'data_type',
            'cell_type',
            'antibody',
            'rna_extract',
            'treatment',
            'phase',
            'localization',
        ]
        for fld in fields:
            dicts[fld] = cls.objects.values_list(fld, flat=True).distinct().order_by(fld)
        return dicts


class FeatureList(Dataset):
    genome_assembly = models.PositiveSmallIntegerField(
        choices=GENOME_ASSEMBLY_CHOICES)
    stranded = models.BooleanField(
        default=True)
    dataset = models.FileField(
        blank=True,
        max_length=256)


class SortVector(Dataset):
    feature_list = models.ForeignKey(
        FeatureList)
    text = models.TextField(
        blank=True)


class AnalysisDatasets(models.Model):
    analysis = models.ForeignKey(
        'Analysis')
    dataset = models.ForeignKey(
        'GenomicDataset')
    display_name = models.CharField(
        max_length=128)
    count_matrix = models.ForeignKey(
        'FeatureListCountMatrix',
        null=True)
    created = models.DateTimeField(
        auto_now_add=True)
    last_updated = models.DateTimeField(
        auto_now=True)

    class Meta:
        verbose_name_plural = 'Analysis datasets'


ANCHOR_START = 0
ANCHOR_CENTER = 1
ANCHOR_END = 2
ANCHOR_CHOICES = (
    (ANCHOR_START, 'start'),
    (ANCHOR_CENTER, 'center'),
    (ANCHOR_END, 'end'),
)


class GenomicBinSettings(models.Model):
    anchor = models.PositiveSmallIntegerField(
        choices=ANCHOR_CHOICES,
        default=ANCHOR_CENTER)
    bin_start = models.IntegerField(
        default=-2500)
    bin_number = models.PositiveIntegerField(
        default=50,
        validators=[MinValueValidator(50), MaxValueValidator(250)])
    bin_size = models.PositiveIntegerField(
        default=100,
        validators=[MinValueValidator(1)])

    class Meta:
        abstract = True


class Analysis(GenomicBinSettings):
    owner = models.ForeignKey(
        settings.AUTH_USER_MODEL)
    name = models.CharField(
        max_length=128)
    description = models.TextField(
        blank=True)
    datasets = models.ManyToManyField(
        GenomicDataset,
        through=AnalysisDatasets,
        through_fields=('analysis', 'dataset'))
    genome_assembly = models.PositiveSmallIntegerField(
        choices=GENOME_ASSEMBLY_CHOICES)
    feature_list = models.ForeignKey(
        FeatureList)
    sort_vector = models.ForeignKey(
        SortVector,
        null=True)
    validated = models.BooleanField(
        default=False)
    start_time = models.DateTimeField(
        null=True)
    end_time = models.DateTimeField(
        null=True)
    uuid = models.UUIDField(
        default=uuid.uuid4,
        editable=False)
    public = models.BooleanField(
        default=False)
    output = JSONField(default=dict)
    created = models.DateTimeField(
        auto_now_add=True)
    last_updated = models.DateTimeField(
        auto_now=True)

    def __str__(self):
        return self.name

    def get_execute_url(self):
        return reverse('analysis:execute', args=[self.pk, ])

    def get_visuals_url(self):
        return reverse('analysis:visual_testing', args=[self.pk, ])

    @property
    def user_datasets(self):
        return UserDataset.objects.filter(id__in=self.datasets.values_list('id', flat=True))

    @property
    def encode_datasets(self):
        return EncodeDataset.objects.filter(id__in=self.datasets.values_list('id' ,flat=True))

    @property
    def analysis_user_datasets(self):
        return self.analysisdatasets_set.filter(dataset__in=self.user_datasets)

    @property
    def analysis_encode_datasets(self):
        return self.analysisdatasets_set.filter(dataset__in=self.encode_datasets)

    class Meta:
        verbose_name_plural = 'Analyses'

    def get_flcm_ids(self):
        return list(self.analysisdatasets_set.values_list('count_matrix', flat=True))

    @property
    def status(self):
        if self.start_time:
            return 'COMPLETE' if self.end_time else 'RUNNING'
        else:
            return 'NOT STARTED'

    def execute(self):
        self.start_time = timezone.now()
        self.end_time = None
        self.save()

        for ads in self.analysisdatasets_set.all()\
                .prefetch_related('dataset', 'dataset__encodedataset', 'dataset__userdataset'):
            ads.count_matrix = FeatureListCountMatrix.execute(self, ads.dataset.subclass)
            ads.save()

        self.output = self.execute_mat2mat()
        self.end_time = timezone.now()
        self.save()

    def create_matrix_list(self):
        return [
            [ads.count_matrix.matrix.path, ads.display_name]
            for ads in self.analysisdatasets_set.all().prefetch_related('count_matrix')
        ]

    def execute_mat2mat(self):
        matrix_list = self.create_matrix_list()

        sv = None
        if self.sort_vector:
            sv = self.sort_vector.text   # todo - use file?

        mm = MatrixByMatrix(
            matrix_list=matrix_list,
            window_start=self.bin_start,
            bin_number=self.bin_number,
            bin_size=self.bin_size,
            sort_vector=sv,
        )
        return mm.getOutputDict()

    def get_summary_plot(self):
        if not self.output:
            return False
        return {
            'dendrogram': self.output['dendrogram'],
            'max_abs_correlation_values': self.output['max_abs_correlation_values'],
            'cluster_members': self.output['cluster_members'],
            'correlation_matrix': self.output['correlation_matrix'],
        }

    def get_sort_vector(self, id_):
        if not self.output:
            return False
        # todo: get specific sort-vector instead of random
        idx = random.randint(0, len(self.output['sort_orders'])-1)
        return self.output['sort_orders'][idx]


class FeatureListCountMatrix(GenomicBinSettings):
    UPLOAD_TO = 'fcm/'

    feature_list = models.ForeignKey(
        FeatureList,
        related_name='intermediates')
    dataset = models.ForeignKey(
        GenomicDataset,
        related_name='intermediates')
    matrix = models.FileField(
        upload_to=UPLOAD_TO,
        max_length=256)
    created = models.DateTimeField(
        auto_now_add=True)
    last_updated = models.DateTimeField(
        auto_now=True)

    class Meta:
        verbose_name_plural = 'Feature list count matrices'

<<<<<<< HEAD
    @classmethod
    def execute(cls, analysis, dataset):

        # Find existing instance
        existing = cls.objects.filter(
            feature_list=analysis.feature_list,
            dataset=dataset,
            anchor=analysis.anchor,
            bin_start=analysis.bin_start,
            bin_number=analysis.bin_number,
            bin_size=analysis.bin_size,
        ).first()
        if existing:
            return existing

        # existing not found; create instead
        fn = get_random_filename(os.path.join(settings.MEDIA_ROOT, cls.UPLOAD_TO))

        if dataset.is_stranded:
            bigwigs = [dataset.data_plus.path, dataset.data_minus.path]
        else:
            bigwigs = [dataset.data_ambiguous.path]

        BedMatrix(
            bigwigs=bigwigs,
            feature_bed=analysis.feature_list.dataset.path,
            output_matrix=fn,
            anchor=analysis.get_anchor_display(),
            bin_start=analysis.bin_start,
            bin_number=analysis.bin_number,
            bin_size=analysis.bin_size,
            opposite_strand_fn=None,
            stranded_bigwigs=dataset.is_stranded,
            stranded_bed=analysis.feature_list.stranded
        )

        return cls.objects.create(
            feature_list=analysis.feature_list,
            dataset=dataset,
            anchor=analysis.anchor,
            bin_start=analysis.bin_start,
            bin_number=analysis.bin_number,
            bin_size=analysis.bin_size,
            matrix=os.path.join(cls.UPLOAD_TO, os.path.basename(fn))
        )
=======
    def get_dataset(self):
        # todo: cache matrix read
        with open(self.matrix.name, 'r') as f:
            data = f.read()
        return data


class DatasetCorrelationMatrix(models.Model):
    analysis = models.OneToOneField(Analysis)
    matrix = models.FileField(
        max_length=256)
    created = models.DateTimeField(
        auto_now_add=True)
    last_updated = models.DateTimeField(
        auto_now=True)

    class Meta:
        verbose_name_plural = 'Dataset correlation matrices'

    def get_summary_plot_data(self):
        # todo: cache matrix read
        with open(self.matrix.name, 'r') as f:
            data = json.loads(f.read())
        return {
            'dendrogram': data['dendrogram'],
            'max_abs_correlation_values': data['max_abs_correlation_values'],
            'cluster_members': data['cluster_members'],
            'correlation_matrix': data['correlation_matrix'],
            'matrix_names': data['matrix_names'],
            'cluster_medoids': data['cluster_medoids']
        }
>>>>>>> 5ba00e9f

    def get_dataset(self):
        # todo: cache matrix read
        with open(self.matrix.path, 'r') as f:
            return f.read()<|MERGE_RESOLUTION|>--- conflicted
+++ resolved
@@ -332,6 +332,8 @@
             'max_abs_correlation_values': self.output['max_abs_correlation_values'],
             'cluster_members': self.output['cluster_members'],
             'correlation_matrix': self.output['correlation_matrix'],
+            'matrix_names': self.output['matrix_names'],
+            'cluster_medoids': self.output['cluster_medoids']
         }
 
     def get_sort_vector(self, id_):
@@ -362,7 +364,6 @@
     class Meta:
         verbose_name_plural = 'Feature list count matrices'
 
-<<<<<<< HEAD
     @classmethod
     def execute(cls, analysis, dataset):
 
@@ -408,39 +409,6 @@
             bin_size=analysis.bin_size,
             matrix=os.path.join(cls.UPLOAD_TO, os.path.basename(fn))
         )
-=======
-    def get_dataset(self):
-        # todo: cache matrix read
-        with open(self.matrix.name, 'r') as f:
-            data = f.read()
-        return data
-
-
-class DatasetCorrelationMatrix(models.Model):
-    analysis = models.OneToOneField(Analysis)
-    matrix = models.FileField(
-        max_length=256)
-    created = models.DateTimeField(
-        auto_now_add=True)
-    last_updated = models.DateTimeField(
-        auto_now=True)
-
-    class Meta:
-        verbose_name_plural = 'Dataset correlation matrices'
-
-    def get_summary_plot_data(self):
-        # todo: cache matrix read
-        with open(self.matrix.name, 'r') as f:
-            data = json.loads(f.read())
-        return {
-            'dendrogram': data['dendrogram'],
-            'max_abs_correlation_values': data['max_abs_correlation_values'],
-            'cluster_members': data['cluster_members'],
-            'correlation_matrix': data['correlation_matrix'],
-            'matrix_names': data['matrix_names'],
-            'cluster_medoids': data['cluster_medoids']
-        }
->>>>>>> 5ba00e9f
 
     def get_dataset(self):
         # todo: cache matrix read
