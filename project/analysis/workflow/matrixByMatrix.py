#!/usr/bin/env python

import click
import numpy
from scipy import stats
from scipy.cluster.hierarchy import linkage, dendrogram
from scipy.spatial.distance import squareform, pdist
import os
import json

class MatrixByMatrix():

<<<<<<< HEAD
    def __init__(self, matrix_list, window_start, bin_number,
                 bin_size, output_header, sort_vector):

=======
    def __init__(self,
                 matrix_list, window_start, bin_number, 
                 bin_size, output_json, sort_vector):
        
        #self.input_vector = input_vector
>>>>>>> 74f2ee65
        self.matrix_list = matrix_list
        self.window_start = window_start
        self.bin_number = bin_number
        self.bin_size = bin_size
        self.output_json = output_json
        self.sort_vector = sort_vector

        assert os.path.exists(self.matrix_list)
        assert isinstance(window_start, int)
        assert isinstance(bin_number, int)
        assert isinstance(bin_size, int)

        if sort_vector:
            assert os.path.exists(self.sort_vector)

        self.execute()

<<<<<<< HEAD
    def readInVector(self, input_file):
        """
        Matrix format:
        - label for matrix \t matrix file name, w/ path \n

        Reads in second column as input vector.
        Note: assumes same row sort order for vector, each matrix.
        """
        return numpy.loadtxt(input_file, usecols=[1])

    def findVectorMatrixCorr(self, vector, fn, bin_number):
        """
        Find correlation of each bin with vector in matrix
        """

        lst = []

        input_matrix = numpy.loadtxt(
            fn, skiprows=1,
            usecols=tuple(range(1, bin_number+1)),
            unpack=True)

        for i in range(len(input_matrix)):
            lst.append(stats.spearmanr(vector, input_matrix[i])[0])

        return lst

    def findMatrixMatrixCorr(self, matrix_1_fn, matrix_2_fn, bin_number):
        """
        Find correlation value for two matrices
        Create two vectors, one for each matrix
        Vectors are sums across columns for each row
        Find correlation for vectors
        """

        matrix_1 = numpy.loadtxt(
            matrix_1_fn, skiprows=1, usecols=tuple(range(1, bin_number+1)),
            unpack=True
        )
        matrix_2 = numpy.loadtxt(
            matrix_2_fn, skiprows=1, usecols=tuple(range(1, bin_number+1)),
            unpack=True
        )

        vector_1 = numpy.sum(matrix_1, axis=0)
        vector_2 = numpy.sum(matrix_2, axis=0)

        return stats.spearmanr(vector_1, vector_2)[0]

    def execute(self):
        """
        Convert list of lists into numpy array
        Perform clustering
        Sort matrix by clustering results, output file
        Export dendrogram
        """

        output_matrix = []
        row_names = []

        matrix_list = [
            line.strip().split()
            for line in open(self.matrix_list, 'r')
        ]

=======
    def readMatrixFiles(self):
        self.matrix_files = []
        self.matrix_names = []
        
        with open(self.matrix_list) as f:
            for line in f:
                matrix_name, file_name = line.strip().split()
                
                self.matrix_files.append(file_name)
                self.matrix_names.append(matrix_name)

    def createSortOrders(self):
        self.sort_orders = []
        
        for i in range(len(self.matrix_files)):
            matrix_entries = dict()
            index = 0
            with open(self.matrix_files[i]) as f:
                next(f)
                for line in f:
                    matrix_entries[index] = {"feature_id": line.split()[0], "row_sum": sum(map(float, line.strip().split()[1:]))}
                    index += 1
            self.sort_orders.append({"data_set": self.matrix_names[i], "sort_order":sorted(matrix_entries, key=lambda x: (matrix_entries[x]["row_sum"]), reverse=True)})

    def createVectorList(self):
        vector_list = []
        
        for fn in self.matrix_files:
            
            matrix = numpy.loadtxt(
                fn, skiprows=1, usecols=tuple(range(1, self.bin_number+1)),
                unpack=True
            )
            
            vector = numpy.sum(matrix, axis=0)
            vector_list.append(vector)
        
        return vector_list

    def createCorrelationMatrix(self):
        self.correlation_matrix = []
        
>>>>>>> 74f2ee65
        if self.sort_vector:
            sort_vector = self.readInSortVector(self.sort_vector)
            for matrix in self.matrix_files:
                self.correlation_matrix.append(
                    self.findVectorMatrixCorr(
                        sort_vector, matrix, self.bin_number
                    )
                )
        else:
            vector_list = self.createVectorList()
            for i in range(len(vector_list)):
                self.correlation_matrix.append([])
                for j in range(len(vector_list)):
                    if i == j:
                        self.correlation_matrix[-1].append(1)
                    else:
<<<<<<< HEAD
                        output_matrix[-1].append(
                            # Subtracting from one to create distance metric
                            1 - self.findMatrixMatrixCorr(
                                matrix_list[i][1],
                                matrix_list[j][1], self.bin_number
                            )
                        )

        for matrix_entry in matrix_list:
            row_names.append(matrix_entry[0])

        output_array = numpy.array(output_matrix)
=======
                        try:
                            self.correlation_matrix[j][i]
                        except IndexError:
                            self.correlation_matrix[-1].append(stats.spearmanr(vector_list[i], vector_list[j])[0])
                        else:
                            self.correlation_matrix[-1].append(self.correlation_matrix[j][i])
    
    def createDistanceMatrix(self):
        self.distance_matrix = []
        
>>>>>>> 74f2ee65
        if self.sort_vector:
            for i in range(len(self.correlation_matrix)):
                self.distance_matrix.append([])
                for j in range(len(self.correlation_matrix)):
                    test_matrix = []
                    test_matrix.append(self.correlation_matrix[i])
                    test_matrix.append(self.correlation_matrix[j])
                    self.distance_matrix[-1].append(pdist(numpy.array(test_matrix), "euclidean")[0])
        else:
            for i in range(len(self.correlation_matrix)):
                self.distance_matrix.append([])
                for j in range(len(self.correlation_matrix[i])):
                    self.distance_matrix[-1].append(1 - self.correlation_matrix[i][j])

    def findMedoids(self):
        self.cluster_medoids = []
        
        for cluster in self.cluster_members:
            if len(cluster) == 1:
                self.cluster_medoids.append(cluster[0])
            else:
                total_distances = []
                for i in range(len(cluster)):
                    total_distances.append(0)
                    index_1 = self.matrix_names.index(cluster[i])
                    for j in range(len(cluster)):
                        if i == j:
                            pass
                        else:
                            index_2 = self.matrix_names.index(cluster[j])
                            total_distances[-1] += self.distance_matrix[index_1][index_2]
                self.cluster_medoids.append(cluster[total_distances.index(min(total_distances))])

    def performClustering(self):
        self.createDistanceMatrix()
        
        distance_array = numpy.array(self.distance_matrix)
        lnk = linkage(squareform(distance_array), method="average")
        
        full_dg = dendrogram(lnk)
        truncated_dg = dendrogram(lnk,p=50,truncate_mode="lastp")
        
        self.dendrogram = truncated_dg
        self.cluster_members = []
        
        full_id = 0
        for entry in truncated_dg['ivl']:
            self.cluster_members.append([])
            if len(entry.split("(")) > 1:
                member_num = int(entry.split("(")[1].split(")")[0])
                for i in range(member_num):
                    self.cluster_members[-1].append(self.matrix_names[int(full_dg['ivl'][full_id])])
                    full_id += 1
            else:
                self.cluster_members[-1].append(self.matrix_names[int(full_dg['ivl'][full_id])])
                full_id += 1
        
        self.findMedoids()

    def maxAbs(self, input_list):
        abs_list = []
        for entry in input_list:
            abs_list.append(abs(entry))
        max_index = None
        max_value = None
        for i in range(len(abs_list)):
            if max_index is None:
                max_index = i
                max_value = abs_list[i]
            elif abs_list[i] > max_value:
                max_index = i 
                max_value = abs_list[i]
            elif abs_list[i] == max_value:
                if input_list[i] > input_list[max_index]:
                    max_index = i
        return input_list[max_index]

    def findClusterCorrelationValues(self):
        self.cluster_correlation_values = []
        
        for i in range(len(self.cluster_members)):
            self.cluster_correlation_values.append([])
            if self.sort_vector:
                for j in range(len(self.cluster_members[i])):
                    index = self.matrix_names.index(self.cluster_members[i][j])
                    for k in range(len(self.correlation_matrix[index])):
                        if j == 0:    
                            self.cluster_correlation_values[-1].append([])
                        self.cluster_correlation_values[-1][k].append(self.correlation_matrix[index][k])
            else:
<<<<<<< HEAD
                for j in dg['leaves']:
                    # Converts from distance to correlation value
                    row.append(str(1 + output_matrix[i][j]))
            row.append('\n')
            rows.append('\t'.join(row))
=======
                for j in range(len(self.cluster_members)):
                    self.cluster_correlation_values[-1].append([])
                    for k in range(len(self.cluster_members[i])):
                        for l in range(len(self.cluster_members[j])):
                            index_1 = self.matrix_names.index(self.cluster_members[i][k])
                            index_2 = self.matrix_names.index(self.cluster_members[j][l])
                            self.cluster_correlation_values[-1][-1].append(self.correlation_matrix[index_1][index_2])
        
        self.max_correlation_values = []
        self.med_correlation_values = []
        self.max_abs_correlation_values = []
        
        for i in range(len(self.cluster_correlation_values)):
            self.max_correlation_values.append([])
            self.med_correlation_values.append([])
            self.max_abs_correlation_values.append([])
            for j in range(len(self.cluster_correlation_values)):
                self.max_correlation_values[-1].append(max(self.cluster_correlation_values[i][j]))
                self.med_correlation_values[-1].append(numpy.median(self.cluster_correlation_values[i][j]))
                self.max_abs_correlation_values[-1].append(self.maxAbs(self.cluster_correlation_values[i][j]))
>>>>>>> 74f2ee65

    def writeJson(self):
        output_dict = dict()
        
        output_dict["bin_parameters"] = {"window_start":self.window_start, "bin_number":self.bin_number, "bin_size":self.bin_size}
        output_dict["matrix_files"] = self.matrix_files
        output_dict["matrix_names"] = self.matrix_names
        output_dict["correlation_matrix"] = self.correlation_matrix
        #output_dict["distance_matrix"] =  self.distance_matrix
        output_dict["dendrogram"] =  self.dendrogram
        output_dict["cluster_members"] = self.cluster_members
        output_dict["cluster_correlation_values"] = self.cluster_correlation_values
        output_dict["max_cluster_correlation_values"] = self.max_correlation_values
        output_dict["med_cluster_correlation_values"] = self.med_correlation_values
        output_dict["max_abs_correlation_values"] = self.max_abs_correlation_values
        output_dict["sort_orders"] = self.sort_orders
        output_dict["cluster_medoids"] = self.cluster_medoids
        if self.sort_vector:
            output_dict["sort_vector"] = self.sort_vector
        
        with open(self.output_json, 'w') as f:
            json.dump(output_dict, f, indent=2, separators=(",",": "))

    def readInSortVector(self, input_file):
        """
        Loads sort vector using numpy
        """
        return numpy.loadtxt(input_file, usecols=[1])

    def findVectorMatrixCorr(self, vector, fn, bin_number):
        """
        Find correlation of each bin with vector in matrix
        """
        
        lst = []
        
        input_matrix = numpy.loadtxt(
            fn, skiprows=1,
            usecols=tuple(range(1, bin_number+1)),
            unpack=True)
        
        for i in range(len(input_matrix)):
            lst.append(stats.spearmanr(vector, input_matrix[i])[0])
        
        return lst
    
    def execute(self):
        self.readMatrixFiles()
        self.createSortOrders()
        self.createCorrelationMatrix()
        self.performClustering()
        self.findClusterCorrelationValues()
        self.writeJson()

@click.command()
@click.argument('matrix_list', type=str)
@click.argument('window_start', type=int)
@click.argument('bin_number', type=int)
@click.argument('bin_size', type=int)
<<<<<<< HEAD
@click.argument('output_header', type=str)
@click.option('--sort_vector', nargs=1, type=str)
def cli(matrix_list, window_start, bin_number,
        bin_size, output_header, sort_vector):
=======
@click.argument('output_json', type=str)
@click.option('--sort_vector', nargs=1, type=str, help="Sort vector for correlative analysis")

def cli(matrix_list, window_start, bin_number, 
        bin_size, output_json, sort_vector):
>>>>>>> 74f2ee65
    """
    Considering matrix files specified by a list, performs cross-matrix
    correlative analysis.
    
    \b
    Arguments:
    - matrix_list:      List of matrix files to be considered in analysis. Each
                        row in the list corresponds to a matrix to be considered
                        in the analysis. The list contains two columns. The
                        first specifies the name to be given to a matrix. The
                        second specifies the path of the associated matrix file.
    - window_start:     The first position of the analysis window relative to
                        the features in the associated feature list.
    - bin_number:       Number of bins used
    - bin_size:         Size of each bin
    - output_json:      Filename of output JSON
    """
<<<<<<< HEAD

    MatrixByMatrix(matrix_list, window_start, bin_number,
                   bin_size, output_header, sort_vector)
=======
    
    MatrixByMatrix(matrix_list, window_start, bin_number, bin_size,
        output_json, sort_vector)
>>>>>>> 74f2ee65


if __name__ == '__main__':
    cli()<|MERGE_RESOLUTION|>--- conflicted
+++ resolved
@@ -10,101 +10,29 @@
 
 class MatrixByMatrix():
 
-<<<<<<< HEAD
-    def __init__(self, matrix_list, window_start, bin_number,
-                 bin_size, output_header, sort_vector):
-
-=======
     def __init__(self,
                  matrix_list, window_start, bin_number, 
                  bin_size, output_json, sort_vector):
         
         #self.input_vector = input_vector
->>>>>>> 74f2ee65
         self.matrix_list = matrix_list
         self.window_start = window_start
         self.bin_number = bin_number
         self.bin_size = bin_size
         self.output_json = output_json
         self.sort_vector = sort_vector
-
+        
+        #assert os.path.exists(self.input_vector)
         assert os.path.exists(self.matrix_list)
         assert isinstance(window_start, int)
         assert isinstance(bin_number, int)
         assert isinstance(bin_size, int)
-
+        
         if sort_vector:
             assert os.path.exists(self.sort_vector)
-
+        
         self.execute()
 
-<<<<<<< HEAD
-    def readInVector(self, input_file):
-        """
-        Matrix format:
-        - label for matrix \t matrix file name, w/ path \n
-
-        Reads in second column as input vector.
-        Note: assumes same row sort order for vector, each matrix.
-        """
-        return numpy.loadtxt(input_file, usecols=[1])
-
-    def findVectorMatrixCorr(self, vector, fn, bin_number):
-        """
-        Find correlation of each bin with vector in matrix
-        """
-
-        lst = []
-
-        input_matrix = numpy.loadtxt(
-            fn, skiprows=1,
-            usecols=tuple(range(1, bin_number+1)),
-            unpack=True)
-
-        for i in range(len(input_matrix)):
-            lst.append(stats.spearmanr(vector, input_matrix[i])[0])
-
-        return lst
-
-    def findMatrixMatrixCorr(self, matrix_1_fn, matrix_2_fn, bin_number):
-        """
-        Find correlation value for two matrices
-        Create two vectors, one for each matrix
-        Vectors are sums across columns for each row
-        Find correlation for vectors
-        """
-
-        matrix_1 = numpy.loadtxt(
-            matrix_1_fn, skiprows=1, usecols=tuple(range(1, bin_number+1)),
-            unpack=True
-        )
-        matrix_2 = numpy.loadtxt(
-            matrix_2_fn, skiprows=1, usecols=tuple(range(1, bin_number+1)),
-            unpack=True
-        )
-
-        vector_1 = numpy.sum(matrix_1, axis=0)
-        vector_2 = numpy.sum(matrix_2, axis=0)
-
-        return stats.spearmanr(vector_1, vector_2)[0]
-
-    def execute(self):
-        """
-        Convert list of lists into numpy array
-        Perform clustering
-        Sort matrix by clustering results, output file
-        Export dendrogram
-        """
-
-        output_matrix = []
-        row_names = []
-
-        matrix_list = [
-            line.strip().split()
-            for line in open(self.matrix_list, 'r')
-        ]
-
-=======
     def readMatrixFiles(self):
         self.matrix_files = []
         self.matrix_names = []
@@ -147,7 +75,6 @@
     def createCorrelationMatrix(self):
         self.correlation_matrix = []
         
->>>>>>> 74f2ee65
         if self.sort_vector:
             sort_vector = self.readInSortVector(self.sort_vector)
             for matrix in self.matrix_files:
@@ -164,20 +91,6 @@
                     if i == j:
                         self.correlation_matrix[-1].append(1)
                     else:
-<<<<<<< HEAD
-                        output_matrix[-1].append(
-                            # Subtracting from one to create distance metric
-                            1 - self.findMatrixMatrixCorr(
-                                matrix_list[i][1],
-                                matrix_list[j][1], self.bin_number
-                            )
-                        )
-
-        for matrix_entry in matrix_list:
-            row_names.append(matrix_entry[0])
-
-        output_array = numpy.array(output_matrix)
-=======
                         try:
                             self.correlation_matrix[j][i]
                         except IndexError:
@@ -188,7 +101,6 @@
     def createDistanceMatrix(self):
         self.distance_matrix = []
         
->>>>>>> 74f2ee65
         if self.sort_vector:
             for i in range(len(self.correlation_matrix)):
                 self.distance_matrix.append([])
@@ -279,13 +191,6 @@
                             self.cluster_correlation_values[-1].append([])
                         self.cluster_correlation_values[-1][k].append(self.correlation_matrix[index][k])
             else:
-<<<<<<< HEAD
-                for j in dg['leaves']:
-                    # Converts from distance to correlation value
-                    row.append(str(1 + output_matrix[i][j]))
-            row.append('\n')
-            rows.append('\t'.join(row))
-=======
                 for j in range(len(self.cluster_members)):
                     self.cluster_correlation_values[-1].append([])
                     for k in range(len(self.cluster_members[i])):
@@ -306,7 +211,6 @@
                 self.max_correlation_values[-1].append(max(self.cluster_correlation_values[i][j]))
                 self.med_correlation_values[-1].append(numpy.median(self.cluster_correlation_values[i][j]))
                 self.max_abs_correlation_values[-1].append(self.maxAbs(self.cluster_correlation_values[i][j]))
->>>>>>> 74f2ee65
 
     def writeJson(self):
         output_dict = dict()
@@ -366,18 +270,11 @@
 @click.argument('window_start', type=int)
 @click.argument('bin_number', type=int)
 @click.argument('bin_size', type=int)
-<<<<<<< HEAD
-@click.argument('output_header', type=str)
-@click.option('--sort_vector', nargs=1, type=str)
-def cli(matrix_list, window_start, bin_number,
-        bin_size, output_header, sort_vector):
-=======
 @click.argument('output_json', type=str)
 @click.option('--sort_vector', nargs=1, type=str, help="Sort vector for correlative analysis")
 
 def cli(matrix_list, window_start, bin_number, 
         bin_size, output_json, sort_vector):
->>>>>>> 74f2ee65
     """
     Considering matrix files specified by a list, performs cross-matrix
     correlative analysis.
@@ -395,15 +292,9 @@
     - bin_size:         Size of each bin
     - output_json:      Filename of output JSON
     """
-<<<<<<< HEAD
-
-    MatrixByMatrix(matrix_list, window_start, bin_number,
-                   bin_size, output_header, sort_vector)
-=======
     
     MatrixByMatrix(matrix_list, window_start, bin_number, bin_size,
         output_json, sort_vector)
->>>>>>> 74f2ee65
 
 
 if __name__ == '__main__':
