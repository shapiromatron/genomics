--- conflicted
+++ resolved
@@ -1,30 +1,13 @@
 {
  "cells": [
   {
-   "cell_type": "markdown",
-   "metadata": {},
-   "source": [
-    "# Create ENCODE datasets\n",
-    "\n",
-    "This script requires two inputs:\n",
-    "\n",
-    "- `data/cleaned_encode_list.xlsx` - a curated Excel file listing each unique analysis using stranded or unstranded bigWig files in the ENCODE dataset\n",
-    "-  `data/md5list.txt` - a text file listing the md5 sum and the full path for each bigWig file on the server\n",
-    "\n",
-    "This script will DELETE all existing encode datasets from the database, then load new ones, mapping the dataset to the location on the server."
-   ]
-  },
-  {
-   "cell_type": "code",
-   "execution_count": 77,
+   "cell_type": "code",
+   "execution_count": 1,
    "metadata": {
     "collapsed": true
    },
    "outputs": [],
    "source": [
-    "from django.conf import settings\n",
-    "\n",
-    "from collections import defaultdict\n",
     "import json\n",
     "import os\n",
     "import pandas as pd\n",
@@ -42,7 +25,7 @@
   },
   {
    "cell_type": "code",
-   "execution_count": 78,
+   "execution_count": 2,
    "metadata": {
     "collapsed": false
    },
@@ -57,7 +40,7 @@
        "  'analysis.GenomicDataset_borrowers': 0})"
       ]
      },
-     "execution_count": 78,
+     "execution_count": 2,
      "metadata": {},
      "output_type": "execute_result"
     }
@@ -75,11 +58,7 @@
   },
   {
    "cell_type": "code",
-<<<<<<< HEAD
-   "execution_count": 79,
-=======
    "execution_count": 4,
->>>>>>> 74f2ee65
    "metadata": {
     "collapsed": false
    },
@@ -91,24 +70,15 @@
    ]
   },
   {
-   "cell_type": "code",
-   "execution_count": 82,
-   "metadata": {
-    "collapsed": true
-   },
-   "outputs": [],
-   "source": [
-    "md5_fn = os.path.abspath('data/md5list.txt')\n",
-    "assert os.path.exists(md5_fn)"
-   ]
-  },
-  {
-   "cell_type": "code",
-<<<<<<< HEAD
-   "execution_count": 80,
-=======
+   "cell_type": "markdown",
+   "metadata": {},
+   "source": [
+    "Get max length for each column:"
+   ]
+  },
+  {
+   "cell_type": "code",
    "execution_count": 5,
->>>>>>> 74f2ee65
    "metadata": {
     "collapsed": false
    },
@@ -194,21 +164,8 @@
    ]
   },
   {
-   "cell_type": "markdown",
-   "metadata": {},
-   "source": [
-    "## Check max-length for each column\n",
-    "\n",
-    "check db-settings to ensure our value will fit:"
-   ]
-  },
-  {
-   "cell_type": "code",
-<<<<<<< HEAD
-   "execution_count": 81,
-=======
+   "cell_type": "code",
    "execution_count": 6,
->>>>>>> 74f2ee65
    "metadata": {
     "collapsed": false
    },
@@ -299,160 +256,38 @@
    "cell_type": "markdown",
    "metadata": {},
    "source": [
-    "## Create list with local file paths\n",
-    "\n",
-    "We have a list of bigWig files and md5 values for all files. We now need to map these files to our mapping in this Excel crosswalk:"
-   ]
-  },
-  {
-   "cell_type": "code",
-<<<<<<< HEAD
-   "execution_count": 83,
-=======
+    "Set filename paths:"
+   ]
+  },
+  {
+   "cell_type": "code",
    "execution_count": 7,
->>>>>>> 74f2ee65
-   "metadata": {
-    "collapsed": false
-   },
-   "outputs": [],
-   "source": [
-    "encode_root = \"/apps/encodeTracks/\"\n",
-    "\n",
-    "def getFileLocationDict(fn):\n",
-    "    cw = defaultdict(dict)\n",
-    "    \n",
-    "    with open(fn, 'r') as f:\n",
-    "        lines = f.readlines()\n",
-    "    \n",
-    "    lines = [ln.split() for ln in lines]\n",
-    "    \n",
-    "    for md5, fn in lines:\n",
-    "        name = os.path.basename(fn)\n",
-    "        path = fn.replace(encode_root, '')  # remove root\n",
-    "        cw[name][md5] = path\n",
-    "    \n",
-    "    return cw\n",
-    "\n",
-    "cw = getFileLocationDict(md5_fn)"
-   ]
-  },
-  {
-   "cell_type": "code",
-   "execution_count": 84,
-   "metadata": {
-    "collapsed": false
-   },
-   "outputs": [
-    {
-     "data": {
-      "text/plain": [
-       "{'d7c45b1d84503fb5b978f5778993e96c': 'hg19/wgEncodeCshlShortRnaSeq/wgEncodeCshlShortRnaSeqImr90CytosolShorttotalMinusRep2.bigWig'}"
-      ]
-     },
-     "execution_count": 84,
-     "metadata": {},
-     "output_type": "execute_result"
-    }
-   ],
-   "source": [
-    "cw['wgEncodeCshlShortRnaSeqImr90CytosolShorttotalMinusRep2.bigWig']"
+   "metadata": {
+    "collapsed": false
+   },
+   "outputs": [],
+   "source": [
+    "def func(d, fld):\n",
+    "    val = d[fld]\n",
+    "    if val is not np.NaN:\n",
+    "        return 'path/to/media/' + val\n",
+    "    return ''\n",
+    "\n",
+    "df['_plus_bigwig_fn'] = df.apply(func, axis=1, args=('plus_bigwig', ))\n",
+    "df['_minus_bigwig_fn'] = df.apply(func, axis=1, args=('minus_bigwig', ))\n",
+    "df['_ambig_bigwig_fn'] = df.apply(func, axis=1, args=('ambig_bigwig', ))"
    ]
   },
   {
    "cell_type": "markdown",
    "metadata": {},
    "source": [
-    "Now, create method for mapping a filename and optionally an MD5 to a file on our filesystem:"
-   ]
-  },
-  {
-   "cell_type": "code",
-   "execution_count": 85,
-   "metadata": {
-    "collapsed": true
-   },
-   "outputs": [],
-   "source": [
-    "def getMatchingPath(name, md5=None):\n",
-    "    files = cw[name]\n",
-    "    \n",
-    "    # first, see if we're missing a name in the crosswalk\n",
-    "    if len(files) == 0:\n",
-    "        return print('Missing name: {}'.format(name))\n",
-    "    \n",
-    "    # first, try to get using MD5        \n",
-    "    try:\n",
-    "        return files[md5]\n",
-    "    except Exception:\n",
-    "        if md5:\n",
-    "            # next, see if we're not matching an MD5\n",
-    "            print('Unmatched MD5: {} - our MD5: {}, from db: {}'.format(\n",
-    "                name, md5, '|'.join(files.keys())\n",
-    "            ))        \n",
-    "    \n",
-    "    # next, if no MD5 but only one name, use this value\n",
-    "    if len(files) == 1 and md5 is None:\n",
-    "        return list(files.values())[0]\n",
-    "    \n",
-    "    print('Unmatched: {} {}'.format(name, md5))  "
-   ]
-  },
-  {
-   "cell_type": "markdown",
-   "metadata": {},
-   "source": [
-    "Set filename paths:"
-   ]
-  },
-  {
-   "cell_type": "code",
-   "execution_count": 86,
-   "metadata": {
-    "collapsed": false
-   },
-   "outputs": [
-    {
-     "name": "stdout",
-     "output_type": "stream",
-     "text": [
-      "Missing name: wgEncodeCaltechTfbsC2c12InputFCntrl36bE2p60hPcr1xSigRep1.bigWig\n",
-      "Missing name: wgEncodeSydhRnaSeqMelRibozerogR2x101dSigRep2V2.document.tgz\n",
-      "Missing name: wgEncodeCaltechTfbsC2c12InputFCntrl50bPcr1xSigRep2.bigWig\n",
-      "Missing name: wgEncodeCaltechTfbsC2c12InputFCntrl50bPcr1xSigRep3.bigWig\n"
-     ]
-    }
-   ],
-   "source": [
-    "def func(d, fld, md5fld):\n",
-    "    name = d[fld]\n",
-    "    md5 = d[md5fld]\n",
-    "    if md5 is np.NaN:\n",
-    "        md5 = None\n",
-    "    if name is not np.NaN:\n",
-    "        path = getMatchingPath(name, md5)\n",
-    "        if path:\n",
-    "            return path\n",
-    "    return ''\n",
-    "\n",
-    "df['_plus_bigwig_fn'] = df.apply(func, axis=1, args=('plus_bigwig', 'plus_md5sum'))\n",
-    "df['_minus_bigwig_fn'] = df.apply(func, axis=1, args=('minus_bigwig', 'minus_md5sum'))\n",
-    "df['_ambig_bigwig_fn'] = df.apply(func, axis=1, args=('ambig_bigwig', 'ambig_md5sum'))"
-   ]
-  },
-  {
-   "cell_type": "markdown",
-   "metadata": {},
-   "source": [
-    "### Cleanup genome type:"
-   ]
-  },
-  {
-   "cell_type": "code",
-<<<<<<< HEAD
-   "execution_count": 87,
-=======
+    "Set genome type:"
+   ]
+  },
+  {
+   "cell_type": "code",
    "execution_count": 8,
->>>>>>> 74f2ee65
    "metadata": {
     "collapsed": false
    },
@@ -473,16 +308,12 @@
    "cell_type": "markdown",
    "metadata": {},
    "source": [
-    "### Cleanup cases where text may be blank:"
-   ]
-  },
-  {
-   "cell_type": "code",
-<<<<<<< HEAD
-   "execution_count": 88,
-=======
+    "Cleanup cases where text may be blank:"
+   ]
+  },
+  {
+   "cell_type": "code",
    "execution_count": 9,
->>>>>>> 74f2ee65
    "metadata": {
     "collapsed": false
    },
@@ -568,19 +399,8 @@
    ]
   },
   {
-   "cell_type": "markdown",
-   "metadata": {},
-   "source": [
-    "### Clean dates"
-   ]
-  },
-  {
-   "cell_type": "code",
-<<<<<<< HEAD
-   "execution_count": 89,
-=======
+   "cell_type": "code",
    "execution_count": 10,
->>>>>>> 74f2ee65
    "metadata": {
     "collapsed": false
    },
@@ -594,6 +414,7 @@
     }
    ],
    "source": [
+    "# Clean dates\n",
     "def func(d, fld):\n",
     "    val = d[fld]\n",
     "    if val is not np.NaN and val is not pd.NaT:\n",
@@ -610,24 +431,14 @@
    ]
   },
   {
-   "cell_type": "markdown",
-   "metadata": {},
-   "source": [
-    "### set NaN to None (for numeric fields)"
-   ]
-  },
-  {
-   "cell_type": "code",
-<<<<<<< HEAD
-   "execution_count": 90,
-=======
+   "cell_type": "code",
    "execution_count": 11,
->>>>>>> 74f2ee65
    "metadata": {
     "collapsed": true
    },
    "outputs": [],
    "source": [
+    "# set NaN to None (for numeric fields)\n",
     "fields = [\n",
     "    'subId',\n",
     "    'replicate',\n",
@@ -644,11 +455,7 @@
   },
   {
    "cell_type": "code",
-<<<<<<< HEAD
-   "execution_count": 91,
-=======
    "execution_count": 12,
->>>>>>> 74f2ee65
    "metadata": {
     "collapsed": false
    },
@@ -659,19 +466,8 @@
    ]
   },
   {
-   "cell_type": "markdown",
-   "metadata": {},
-   "source": [
-    "### Set extra content"
-   ]
-  },
-  {
-   "cell_type": "code",
-<<<<<<< HEAD
-   "execution_count": 92,
-=======
+   "cell_type": "code",
    "execution_count": 13,
->>>>>>> 74f2ee65
    "metadata": {
     "collapsed": false
    },
@@ -762,11 +558,7 @@
   },
   {
    "cell_type": "code",
-<<<<<<< HEAD
-   "execution_count": 93,
-=======
    "execution_count": 14,
->>>>>>> 74f2ee65
    "metadata": {
     "collapsed": false
    },
@@ -840,19 +632,8 @@
    ]
   },
   {
-   "cell_type": "markdown",
-   "metadata": {},
-   "source": [
-    "### Create objects!"
-   ]
-  },
-  {
-   "cell_type": "code",
-<<<<<<< HEAD
-   "execution_count": 94,
-=======
+   "cell_type": "code",
    "execution_count": 15,
->>>>>>> 74f2ee65
    "metadata": {
     "collapsed": false
    },
